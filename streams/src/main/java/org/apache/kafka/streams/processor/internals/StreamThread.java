/**
 * Licensed to the Apache Software Foundation (ASF) under one or more
 * contributor license agreements.  See the NOTICE file distributed with
 * this work for additional information regarding copyright ownership.
 * The ASF licenses this file to You under the Apache License, Version 2.0
 * (the "License"); you may not use this file except in compliance with
 * the License.  You may obtain a copy of the License at
 * <p>
 * http://www.apache.org/licenses/LICENSE-2.0
 * <p>
 * Unless required by applicable law or agreed to in writing, software
 * distributed under the License is distributed on an "AS IS" BASIS,
 * WITHOUT WARRANTIES OR CONDITIONS OF ANY KIND, either express or implied.
 * See the License for the specific language governing permissions and
 * limitations under the License.
 */

package org.apache.kafka.streams.processor.internals;

import org.apache.kafka.clients.consumer.CommitFailedException;
import org.apache.kafka.clients.consumer.Consumer;
import org.apache.kafka.clients.consumer.ConsumerRebalanceListener;
import org.apache.kafka.clients.consumer.ConsumerRecord;
import org.apache.kafka.clients.consumer.ConsumerRecords;
import org.apache.kafka.clients.consumer.KafkaConsumer;
import org.apache.kafka.clients.producer.KafkaProducer;
import org.apache.kafka.clients.producer.Producer;
import org.apache.kafka.common.KafkaException;
import org.apache.kafka.common.MetricName;
import org.apache.kafka.common.TopicPartition;
import org.apache.kafka.common.metrics.MeasurableStat;
import org.apache.kafka.common.metrics.Metrics;
import org.apache.kafka.common.metrics.Sensor;
import org.apache.kafka.common.metrics.stats.Avg;
import org.apache.kafka.common.metrics.stats.Count;
import org.apache.kafka.common.metrics.stats.Max;
import org.apache.kafka.common.metrics.stats.Rate;
import org.apache.kafka.common.serialization.ByteArrayDeserializer;
import org.apache.kafka.common.serialization.ByteArraySerializer;
import org.apache.kafka.common.utils.Time;
import org.apache.kafka.common.utils.Utils;
import org.apache.kafka.streams.StreamsConfig;
import org.apache.kafka.streams.StreamsMetrics;
import org.apache.kafka.streams.errors.StreamsException;
import org.apache.kafka.streams.errors.TaskIdFormatException;
import org.apache.kafka.streams.processor.PartitionGrouper;
import org.apache.kafka.streams.processor.TaskId;
import org.apache.kafka.streams.processor.TopologyBuilder;
import org.slf4j.Logger;
import org.slf4j.LoggerFactory;

import java.io.File;
import java.io.FileNotFoundException;
import java.io.IOException;
import java.nio.channels.FileLock;
import java.util.ArrayList;
import java.util.Collection;
import java.util.Collections;
import java.util.HashMap;
import java.util.HashSet;
import java.util.LinkedHashMap;
import java.util.List;
import java.util.Map;
import java.util.Set;
import java.util.UUID;
import java.util.concurrent.atomic.AtomicBoolean;
import java.util.concurrent.atomic.AtomicInteger;

import static java.util.Collections.singleton;

public class StreamThread extends Thread {

    private static final Logger log = LoggerFactory.getLogger(StreamThread.class);
    private static final AtomicInteger STREAM_THREAD_ID_SEQUENCE = new AtomicInteger(1);

    public final PartitionGrouper partitionGrouper;
    public final String applicationId;
    public final String clientId;
    public final UUID processId;

    protected final StreamsConfig config;
    protected final TopologyBuilder builder;
    protected final Set<String> sourceTopics;
    protected final Producer<byte[], byte[]> producer;
    protected final Consumer<byte[], byte[]> consumer;
    protected final Consumer<byte[], byte[]> restoreConsumer;

    private final AtomicBoolean running;
    private final Map<TaskId, StreamTask> activeTasks;
    private final Map<TaskId, StandbyTask> standbyTasks;
    private final Map<TopicPartition, StreamTask> activeTasksByPartition;
    private final Map<TopicPartition, StandbyTask> standbyTasksByPartition;
    private final Set<TaskId> prevTasks;
    private final Time time;
    private final File stateDir;
    private final long pollTimeMs;
    private final long cleanTimeMs;
    private final long commitTimeMs;
    private final StreamsMetricsImpl sensors;

    private StreamPartitionAssignor partitionAssignor = null;

    private long lastClean;
    private long lastCommit;
    private Throwable rebalanceException = null;

    private Map<TopicPartition, List<ConsumerRecord<byte[], byte[]>>> standbyRecords;
    private boolean processStandbyRecords = false;

    static File makeStateDir(String applicationId, String baseDirName) {
        File baseDir = new File(baseDirName);
        if (!baseDir.exists())
            baseDir.mkdir();

        File stateDir = new File(baseDir, applicationId);
        if (!stateDir.exists())
            stateDir.mkdir();

        return stateDir;
    }

    final ConsumerRebalanceListener rebalanceListener = new ConsumerRebalanceListener() {
        @Override
        public void onPartitionsAssigned(Collection<TopicPartition> assignment) {
            try {
                addStreamTasks(assignment);
                addStandbyTasks();
                lastClean = time.milliseconds(); // start the cleaning cycle
            } catch (Throwable t) {
                rebalanceException = t;
                throw t;
            }
        }

        @Override
        public void onPartitionsRevoked(Collection<TopicPartition> assignment) {
            try {
                commitAll();
                lastClean = Long.MAX_VALUE; // stop the cleaning cycle until partitions are assigned
            } catch (Throwable t) {
                rebalanceException = t;
                throw t;
            } finally {
                // TODO: right now upon partition revocation, we always remove all the tasks;
                // this behavior can be optimized to only remove affected tasks in the future
                removeStreamTasks();
                removeStandbyTasks();
            }
        }
    };

    public StreamThread(TopologyBuilder builder,
                        StreamsConfig config,
                        String applicationId,
                        String clientId,
                        UUID processId,
                        Metrics metrics,
                        Time time) {
        this(builder, config, null , null, null, applicationId, clientId, processId, metrics, time);
    }

    StreamThread(TopologyBuilder builder,
                 StreamsConfig config,
                 Producer<byte[], byte[]> producer,
                 Consumer<byte[], byte[]> consumer,
                 Consumer<byte[], byte[]> restoreConsumer,
                 String applicationId,
                 String clientId,
                 UUID processId,
                 Metrics metrics,
                 Time time) {
        super("StreamThread-" + STREAM_THREAD_ID_SEQUENCE.getAndIncrement());

        this.applicationId = applicationId;
        this.config = config;
        this.builder = builder;
        this.sourceTopics = builder.sourceTopics(applicationId);
        this.clientId = clientId;
        this.processId = processId;
        this.partitionGrouper = config.getConfiguredInstance(StreamsConfig.PARTITION_GROUPER_CLASS_CONFIG, PartitionGrouper.class);

        // set the producer and consumer clients
        this.producer = (producer != null) ? producer : createProducer();
        this.consumer = (consumer != null) ? consumer : createConsumer();
        this.restoreConsumer = (restoreConsumer != null) ? restoreConsumer : createRestoreConsumer();

        // initialize the task list
        this.activeTasks = new HashMap<>();
        this.standbyTasks = new HashMap<>();
        this.activeTasksByPartition = new HashMap<>();
        this.standbyTasksByPartition = new HashMap<>();
        this.prevTasks = new HashSet<>();

        // standby ktables
        this.standbyRecords = new HashMap<>();

        // read in task specific config values
        this.stateDir = makeStateDir(this.applicationId, this.config.getString(StreamsConfig.STATE_DIR_CONFIG));
        this.pollTimeMs = config.getLong(StreamsConfig.POLL_MS_CONFIG);
        this.commitTimeMs = config.getLong(StreamsConfig.COMMIT_INTERVAL_MS_CONFIG);
        this.cleanTimeMs = config.getLong(StreamsConfig.STATE_CLEANUP_DELAY_MS_CONFIG);

        this.lastClean = Long.MAX_VALUE; // the cleaning cycle won't start until partition assignment
        this.lastCommit = time.milliseconds();
        this.time = time;

        this.sensors = new StreamsMetricsImpl(metrics);

        this.running = new AtomicBoolean(true);
    }

    public void partitionAssignor(StreamPartitionAssignor partitionAssignor) {
        this.partitionAssignor = partitionAssignor;
    }

    private Producer<byte[], byte[]> createProducer() {
        String threadName = this.getName();
        log.info("Creating producer client for stream thread [" + threadName + "]");
        return new KafkaProducer<>(config.getProducerConfigs(this.clientId + "-" + threadName),
                new ByteArraySerializer(),
                new ByteArraySerializer());
    }

    private Consumer<byte[], byte[]> createConsumer() {
        String threadName = this.getName();
        log.info("Creating consumer client for stream thread [" + threadName + "]");
        return new KafkaConsumer<>(config.getConsumerConfigs(this, this.applicationId, this.clientId + "-" + threadName),
                new ByteArrayDeserializer(),
                new ByteArrayDeserializer());
    }

    private Consumer<byte[], byte[]> createRestoreConsumer() {
        String threadName = this.getName();
        log.info("Creating restore consumer client for stream thread [" + threadName + "]");
        return new KafkaConsumer<>(config.getRestoreConsumerConfigs(this.clientId + "-" + threadName),
                new ByteArrayDeserializer(),
                new ByteArrayDeserializer());
    }

    /**
     * Execute the stream processors
     */
    @Override
    public void run() {
        log.info("Starting stream thread [" + this.getName() + "]");

        try {
            runLoop();
        } catch (KafkaException e) {
            // just re-throw the exception as it should be logged already
            throw e;
        } catch (Exception e) {
            // we have caught all Kafka related exceptions, and other runtime exceptions
            // should be due to user application errors
            log.error("Streams application error during processing in thread [" + this.getName() + "]: ", e);
            throw e;
        } finally {
            shutdown();
        }
    }

    /**
     * Shutdown this stream thread.
     */
    public void close() {
        running.set(false);
    }

    public Map<TaskId, StreamTask> tasks() {
        return Collections.unmodifiableMap(activeTasks);
    }

    private void shutdown() {
        log.info("Shutting down stream thread [" + this.getName() + "]");

        // Exceptions should not prevent this call from going through all shutdown steps
        try {
            commitAll();
        } catch (Throwable e) {
            // already logged in commitAll()
        }

        // Close standby tasks before closing the restore consumer since closing standby tasks uses the restore consumer.
        removeStandbyTasks();

        // We need to first close the underlying clients before closing the state
        // manager, for example we need to make sure producer's message sends
        // have all been acked before the state manager records
        // changelog sent offsets
        try {
            producer.close();
        } catch (Throwable e) {
            log.error("Failed to close producer in thread [" + this.getName() + "]: ", e);
        }
        try {
            consumer.close();
        } catch (Throwable e) {
            log.error("Failed to close consumer in thread [" + this.getName() + "]: ", e);
        }
        try {
            restoreConsumer.close();
        } catch (Throwable e) {
            log.error("Failed to close restore consumer in thread [" + this.getName() + "]: ", e);
        }

        removeStreamTasks();

        log.info("Stream thread shutdown complete [" + this.getName() + "]");
    }

    private void runLoop() {
        int totalNumBuffered = 0;
        long lastPoll = 0L;
        boolean requiresPoll = true;

        consumer.subscribe(new ArrayList<>(sourceTopics), rebalanceListener);

        while (stillRunning()) {
            // try to fetch some records if necessary
            if (requiresPoll) {
                requiresPoll = false;

                long startPoll = time.milliseconds();

                ConsumerRecords<byte[], byte[]> records = consumer.poll(totalNumBuffered == 0 ? this.pollTimeMs : 0);
                lastPoll = time.milliseconds();

                if (rebalanceException != null)
                    throw new StreamsException("Failed to rebalance", rebalanceException);

                if (!records.isEmpty()) {
                    for (TopicPartition partition : records.partitions()) {
                        StreamTask task = activeTasksByPartition.get(partition);
                        task.addRecords(partition, records.records(partition));
                    }
                }

                long endPoll = time.milliseconds();
                sensors.pollTimeSensor.record(endPoll - startPoll);
            }

            totalNumBuffered = 0;

            // try to process one fetch record from each task via the topology, and also trigger punctuate
            // functions if necessary, which may result in more records going through the topology in this loop
            if (!activeTasks.isEmpty()) {
                for (StreamTask task : activeTasks.values()) {
                    long startProcess = time.milliseconds();

                    totalNumBuffered += task.process();
                    requiresPoll = requiresPoll || task.requiresPoll();

                    sensors.processTimeSensor.record(time.milliseconds() - startProcess);

                    maybePunctuate(task);

                    if (task.commitNeeded())
                        commitOne(task, time.milliseconds());
                }

                // if pollTimeMs has passed since the last poll, we poll to respond to a possible rebalance
                // even when we paused all partitions.
                if (lastPoll + this.pollTimeMs < time.milliseconds())
                    requiresPoll = true;

            } else {
                // even when no task is assigned, we must poll to get a task.
                requiresPoll = true;
            }
            maybeCommit();
            maybeUpdateStandbyTasks();

            maybeClean();
        }
    }

    private void maybeUpdateStandbyTasks() {
        if (!standbyTasks.isEmpty()) {
            if (processStandbyRecords) {
                if (!standbyRecords.isEmpty()) {
                    Map<TopicPartition, List<ConsumerRecord<byte[], byte[]>>> remainingStandbyRecords = new HashMap<>();

                    for (TopicPartition partition : standbyRecords.keySet()) {
                        List<ConsumerRecord<byte[], byte[]>> remaining = standbyRecords.get(partition);
                        if (remaining != null) {
                            StandbyTask task = standbyTasksByPartition.get(partition);
                            remaining = task.update(partition, remaining);
                            if (remaining != null) {
                                remainingStandbyRecords.put(partition, remaining);
                            } else {
                                restoreConsumer.resume(singleton(partition));
                            }
                        }
                    }

                    standbyRecords = remainingStandbyRecords;
                }
                processStandbyRecords = false;
            }

            ConsumerRecords<byte[], byte[]> records = restoreConsumer.poll(0);

            if (!records.isEmpty()) {
                for (TopicPartition partition : records.partitions()) {
                    StandbyTask task = standbyTasksByPartition.get(partition);

                    if (task == null) {
                        log.error("missing standby task for partition {}", partition);
                        throw new StreamsException("missing standby task for partition " + partition);
                    }

                    List<ConsumerRecord<byte[], byte[]>> remaining = task.update(partition, records.records(partition));
                    if (remaining != null) {
                        restoreConsumer.pause(singleton(partition));
                        standbyRecords.put(partition, remaining);
                    }
                }
            }
        }
    }

    private boolean stillRunning() {
        if (!running.get()) {
            log.debug("Shutting down at user request.");
            return false;
        }

        return true;
    }

    private void maybePunctuate(StreamTask task) {
        try {
            long now = time.milliseconds();

<<<<<<< HEAD
            if (task.maybePunctuate(now))
=======
            // check whether we should punctuate based on the task's partition group timestamp;
            // which are essentially based on record timestamp.
            if (task.maybePunctuate())
>>>>>>> 40fd4566
                sensors.punctuateTimeSensor.record(time.milliseconds() - now);

        } catch (KafkaException e) {
            log.error("Failed to punctuate active task #" + task.id() + " in thread [" + this.getName() + "]: ", e);
            throw e;
        }
    }

    protected void maybeCommit() {
        long now = time.milliseconds();

        if (commitTimeMs >= 0 && lastCommit + commitTimeMs < now) {
            log.trace("Committing processor instances because the commit interval has elapsed.");

            commitAll();
            lastCommit = now;

            processStandbyRecords = true;
        }
    }

    /**
     * Commit the states of all its tasks
     */
    private void commitAll() {
        for (StreamTask task : activeTasks.values()) {
            commitOne(task, time.milliseconds());
        }
        for (StandbyTask task : standbyTasks.values()) {
            commitOne(task, time.milliseconds());
        }
    }

    /**
     * Commit the state of a task
     */
    private void commitOne(AbstractTask task, long now) {
        try {
            task.commit();
        } catch (CommitFailedException e) {
            // commit failed. Just log it.
            log.warn("Failed to commit " + task.getClass().getSimpleName() + " #" + task.id() + " in thread [" + this.getName() + "]: ", e);
        } catch (KafkaException e) {
            // commit failed due to an unexpected exception. Log it and rethrow the exception.
            log.error("Failed to commit " + task.getClass().getSimpleName() + " #" + task.id() + " in thread [" + this.getName() + "]: ", e);
            throw e;
        }

        sensors.commitTimeSensor.record(time.milliseconds() - now);
    }

    /**
     * Cleanup any states of the tasks that have been removed from this thread
     */
    protected void maybeClean() {
        long now = time.milliseconds();

        if (now > lastClean + cleanTimeMs) {
            File[] stateDirs = stateDir.listFiles();
            if (stateDirs != null) {
                for (File dir : stateDirs) {
                    try {
                        String dirName = dir.getName();
                        TaskId id = TaskId.parse(dirName.substring(dirName.lastIndexOf("-") + 1));

                        // try to acquire the exclusive lock on the state directory
                        if (dir.exists()) {
                            FileLock directoryLock = null;
                            try {
                                directoryLock = ProcessorStateManager.lockStateDirectory(dir);
                                if (directoryLock != null) {
                                    log.info("Deleting obsolete state directory {} for task {} after delayed {} ms.", dir.getAbsolutePath(), id, cleanTimeMs);
                                    Utils.delete(dir);
                                }
                            } catch (FileNotFoundException e) {
                                // the state directory may be deleted by another thread
                            } catch (IOException e) {
                                log.error("Failed to lock the state directory due to an unexpected exception", e);
                            } finally {
                                if (directoryLock != null) {
                                    try {
                                        directoryLock.release();
                                    } catch (IOException e) {
                                        log.error("Failed to release the state directory lock");
                                    }
                                }
                            }
                        }
                    } catch (TaskIdFormatException e) {
                        // there may be some unknown files that sits in the same directory,
                        // we should ignore these files instead trying to delete them as well
                    }
                }
            }

            lastClean = now;
        }
    }

    /**
     * Returns ids of tasks that were being executed before the rebalance.
     */
    public Set<TaskId> prevTasks() {
        return Collections.unmodifiableSet(prevTasks);
    }

    /**
     * Returns ids of tasks whose states are kept on the local storage.
     */
    public Set<TaskId> cachedTasks() {
        // A client could contain some inactive tasks whose states are still kept on the local storage in the following scenarios:
        // 1) the client is actively maintaining standby tasks by maintaining their states from the change log.
        // 2) the client has just got some tasks migrated out of itself to other clients while these task states
        //    have not been cleaned up yet (this can happen in a rolling bounce upgrade, for example).

        HashSet<TaskId> tasks = new HashSet<>();

        File[] stateDirs = stateDir.listFiles();
        if (stateDirs != null) {
            for (File dir : stateDirs) {
                try {
                    TaskId id = TaskId.parse(dir.getName());
                    // if the checkpoint file exists, the state is valid.
                    if (new File(dir, ProcessorStateManager.CHECKPOINT_FILE_NAME).exists())
                        tasks.add(id);

                } catch (TaskIdFormatException e) {
                    // there may be some unknown files that sits in the same directory,
                    // we should ignore these files instead trying to delete them as well
                }
            }
        }

        return tasks;
    }

    protected StreamTask createStreamTask(TaskId id, Collection<TopicPartition> partitions) {
        sensors.taskCreationSensor.record();

        ProcessorTopology topology = builder.build(applicationId, id.topicGroupId);

        return new StreamTask(id, applicationId, partitions, topology, consumer, producer, restoreConsumer, config, sensors);
    }

    private void addStreamTasks(Collection<TopicPartition> assignment) {
        if (partitionAssignor == null)
            throw new IllegalStateException("Partition assignor has not been initialized while adding stream tasks: this should not happen.");

        HashMap<TaskId, Set<TopicPartition>> partitionsForTask = new HashMap<>();

        for (TopicPartition partition : assignment) {
            Set<TaskId> taskIds = partitionAssignor.tasksForPartition(partition);
            for (TaskId taskId : taskIds) {
                Set<TopicPartition> partitions = partitionsForTask.get(taskId);
                if (partitions == null) {
                    partitions = new HashSet<>();
                    partitionsForTask.put(taskId, partitions);
                }
                partitions.add(partition);
            }
        }

        // create the active tasks
        for (Map.Entry<TaskId, Set<TopicPartition>> entry : partitionsForTask.entrySet()) {
            TaskId taskId = entry.getKey();
            Set<TopicPartition> partitions = entry.getValue();

            try {
                StreamTask task = createStreamTask(taskId, partitions);
                activeTasks.put(taskId, task);

                for (TopicPartition partition : partitions)
                    activeTasksByPartition.put(partition, task);
            } catch (StreamsException e) {
                log.error("Failed to create an active task #" + taskId + " in thread [" + this.getName() + "]: ", e);
                throw e;
            }
        }
    }

    private void removeStreamTasks() {
        try {
            for (StreamTask task : activeTasks.values()) {
                closeOne(task);
            }
            prevTasks.clear();
            prevTasks.addAll(activeTasks.keySet());

            activeTasks.clear();
            activeTasksByPartition.clear();

        } catch (Exception e) {
            log.error("Failed to remove stream tasks in thread [" + this.getName() + "]: ", e);
        }
    }

    private void closeOne(AbstractTask task) {
        log.info("Removing a task {}", task.id());
        try {
            task.close();
        } catch (StreamsException e) {
            log.error("Failed to close a " + task.getClass().getSimpleName() + " #" + task.id() + " in thread [" + this.getName() + "]: ", e);
        }
        sensors.taskDestructionSensor.record();
    }

    protected StandbyTask createStandbyTask(TaskId id, Collection<TopicPartition> partitions) {
        sensors.taskCreationSensor.record();

        ProcessorTopology topology = builder.build(applicationId, id.topicGroupId);

        if (!topology.stateStoreSuppliers().isEmpty()) {
            return new StandbyTask(id, applicationId, partitions, topology, consumer, restoreConsumer, config, sensors);
        } else {
            return null;
        }
    }

    private void addStandbyTasks() {
        if (partitionAssignor == null)
            throw new IllegalStateException("Partition assignor has not been initialized while adding standby tasks: this should not happen.");

        Map<TopicPartition, Long> checkpointedOffsets = new HashMap<>();

        // create the standby tasks
        for (Map.Entry<TaskId, Set<TopicPartition>> entry : partitionAssignor.standbyTasks().entrySet()) {
            TaskId taskId = entry.getKey();
            Set<TopicPartition> partitions = entry.getValue();
            StandbyTask task = createStandbyTask(taskId, partitions);
            if (task != null) {
                standbyTasks.put(taskId, task);
                for (TopicPartition partition : partitions) {
                    standbyTasksByPartition.put(partition, task);
                }
                // collect checked pointed offsets to position the restore consumer
                // this include all partitions from which we restore states
                for (TopicPartition partition : task.checkpointedOffsets().keySet()) {
                    standbyTasksByPartition.put(partition, task);
                }
                checkpointedOffsets.putAll(task.checkpointedOffsets());
            }
        }

        restoreConsumer.assign(new ArrayList<>(checkpointedOffsets.keySet()));

        for (Map.Entry<TopicPartition, Long> entry : checkpointedOffsets.entrySet()) {
            TopicPartition partition = entry.getKey();
            long offset = entry.getValue();
            if (offset >= 0) {
                restoreConsumer.seek(partition, offset);
            } else {
                restoreConsumer.seekToBeginning(singleton(partition));
            }
        }
    }


    private void removeStandbyTasks() {
        try {
            for (StandbyTask task : standbyTasks.values()) {
                closeOne(task);
            }
            standbyTasks.clear();
            standbyTasksByPartition.clear();
            standbyRecords.clear();

            // un-assign the change log partitions
            restoreConsumer.assign(Collections.<TopicPartition>emptyList());

        } catch (Exception e) {
            log.error("Failed to remove standby tasks in thread [" + this.getName() + "]: ", e);
        }
    }

    private class StreamsMetricsImpl implements StreamsMetrics {
        final Metrics metrics;
        final String metricGrpName;
        final Map<String, String> metricTags;

        final Sensor commitTimeSensor;
        final Sensor pollTimeSensor;
        final Sensor processTimeSensor;
        final Sensor punctuateTimeSensor;
        final Sensor taskCreationSensor;
        final Sensor taskDestructionSensor;

        public StreamsMetricsImpl(Metrics metrics) {

            this.metrics = metrics;
            this.metricGrpName = "stream-metrics";
            this.metricTags = new LinkedHashMap<>();
            this.metricTags.put("client-id", clientId + "-" + getName());

            this.commitTimeSensor = metrics.sensor("commit-time");
            this.commitTimeSensor.add(metrics.metricName("commit-time-avg", metricGrpName, "The average commit time in ms", metricTags), new Avg());
            this.commitTimeSensor.add(metrics.metricName("commit-time-max", metricGrpName, "The maximum commit time in ms", metricTags), new Max());
            this.commitTimeSensor.add(metrics.metricName("commit-calls-rate", metricGrpName, "The average per-second number of commit calls", metricTags), new Rate(new Count()));

            this.pollTimeSensor = metrics.sensor("poll-time");
            this.pollTimeSensor.add(metrics.metricName("poll-time-avg", metricGrpName, "The average poll time in ms", metricTags), new Avg());
            this.pollTimeSensor.add(metrics.metricName("poll-time-max", metricGrpName, "The maximum poll time in ms", metricTags), new Max());
            this.pollTimeSensor.add(metrics.metricName("poll-calls-rate", metricGrpName, "The average per-second number of record-poll calls", metricTags), new Rate(new Count()));

            this.processTimeSensor = metrics.sensor("process-time");
            this.processTimeSensor.add(metrics.metricName("process-time-avg-ms", metricGrpName, "The average process time in ms", metricTags), new Avg());
            this.processTimeSensor.add(metrics.metricName("process-time-max-ms", metricGrpName, "The maximum process time in ms", metricTags), new Max());
            this.processTimeSensor.add(metrics.metricName("process-calls-rate", metricGrpName, "The average per-second number of process calls", metricTags), new Rate(new Count()));

            this.punctuateTimeSensor = metrics.sensor("punctuate-time");
            this.punctuateTimeSensor.add(metrics.metricName("punctuate-time-avg", metricGrpName, "The average punctuate time in ms", metricTags), new Avg());
            this.punctuateTimeSensor.add(metrics.metricName("punctuate-time-max", metricGrpName, "The maximum punctuate time in ms", metricTags), new Max());
            this.punctuateTimeSensor.add(metrics.metricName("punctuate-calls-rate", metricGrpName, "The average per-second number of punctuate calls", metricTags), new Rate(new Count()));

            this.taskCreationSensor = metrics.sensor("task-creation");
            this.taskCreationSensor.add(metrics.metricName("task-creation-rate", metricGrpName, "The average per-second number of newly created tasks", metricTags), new Rate(new Count()));

            this.taskDestructionSensor = metrics.sensor("task-destruction");
            this.taskDestructionSensor.add(metrics.metricName("task-destruction-rate", metricGrpName, "The average per-second number of destructed tasks", metricTags), new Rate(new Count()));
        }

        @Override
        public void recordLatency(Sensor sensor, long startNs, long endNs) {
            sensor.record((endNs - startNs) / 1000000, endNs);
        }

        @Override
        public Sensor addLatencySensor(String scopeName, String entityName, String operationName, String... tags) {
            // extract the additional tags if there are any
            Map<String, String> tagMap = new HashMap<>(this.metricTags);
            if ((tags.length % 2) != 0)
                throw new IllegalArgumentException("Tags needs to be specified in key-value pairs");

            for (int i = 0; i < tags.length; i += 2)
                tagMap.put(tags[i], tags[i + 1]);

            String metricGroupName = "stream-" + scopeName + "-metrics";

            // first add the global operation metrics if not yet, with the global tags only
            Sensor parent = metrics.sensor(scopeName + "-" + operationName);
            addLatencyMetrics(metricGroupName, parent, "all", operationName, this.metricTags);

            // add the store operation metrics with additional tags
            Sensor sensor = metrics.sensor(scopeName + "-" + entityName + "-" + operationName, parent);
            addLatencyMetrics(metricGroupName, sensor, entityName, operationName, tagMap);

            return sensor;
        }

        private void addLatencyMetrics(String metricGrpName, Sensor sensor, String entityName, String opName, Map<String, String> tags) {
            maybeAddMetric(sensor, metrics.metricName(entityName + "-" + opName + "-avg-latency-ms", metricGrpName,
                "The average latency in milliseconds of " + entityName + " " + opName + " operation.", tags), new Avg());
            maybeAddMetric(sensor, metrics.metricName(entityName + "-" + opName + "-max-latency-ms", metricGrpName,
                "The max latency in milliseconds of " + entityName + " " + opName + " operation.", tags), new Max());
            maybeAddMetric(sensor, metrics.metricName(entityName + "-" + opName + "-qps", metricGrpName,
                "The average number of occurrence of " + entityName + " " + opName + " operation per second.", tags), new Rate(new Count()));
        }

        private void maybeAddMetric(Sensor sensor, MetricName name, MeasurableStat stat) {
            if (!metrics.metrics().containsKey(name))
                sensor.add(name, stat);
        }
    }
}<|MERGE_RESOLUTION|>--- conflicted
+++ resolved
@@ -432,13 +432,9 @@
         try {
             long now = time.milliseconds();
 
-<<<<<<< HEAD
-            if (task.maybePunctuate(now))
-=======
             // check whether we should punctuate based on the task's partition group timestamp;
             // which are essentially based on record timestamp.
             if (task.maybePunctuate())
->>>>>>> 40fd4566
                 sensors.punctuateTimeSensor.record(time.milliseconds() - now);
 
         } catch (KafkaException e) {
