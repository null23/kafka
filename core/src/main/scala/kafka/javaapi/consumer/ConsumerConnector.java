/**
 * Licensed to the Apache Software Foundation (ASF) under one or more
 * contributor license agreements.  See the NOTICE file distributed with
 * this work for additional information regarding copyright ownership.
 * The ASF licenses this file to You under the Apache License, Version 2.0
 * (the "License"); you may not use this file except in compliance with
 * the License.  You may obtain a copy of the License at
 *
 *    http://www.apache.org/licenses/LICENSE-2.0
 *
 * Unless required by applicable law or agreed to in writing, software
 * distributed under the License is distributed on an "AS IS" BASIS,
 * WITHOUT WARRANTIES OR CONDITIONS OF ANY KIND, either express or implied.
 * See the License for the specific language governing permissions and
 * limitations under the License.
*/

package kafka.javaapi.consumer;

<<<<<<< HEAD
=======

import kafka.consumer.KafkaStream;
import kafka.consumer.TopicFilter;
import kafka.serializer.Decoder;
>>>>>>> 602acaf4

import java.util.List;
import java.util.Map;
import kafka.consumer.KafkaStream;
import kafka.consumer.TopicFilter;
import kafka.message.Message;
import kafka.serializer.Decoder;

public interface ConsumerConnector {
  /**
   *  Create a list of MessageStreams of type T for each topic.
   *
   *  @param topicCountMap  a map of (topic, #streams) pair
   *  @param decoder a decoder that converts from Message to T
   *  @return a map of (topic, list of  KafkaStream) pairs.
   *          The number of items in the list is #streams. Each stream supports
   *          an iterator over message/metadata pairs.
   */
<<<<<<< HEAD
  public <T> Map<String, List<KafkaStream<T>>> createMessageStreams(
      Map<String, Integer> topicCountMap, Decoder<T> decoder);
  public Map<String, List<KafkaStream<Message>>> createMessageStreams(
      Map<String, Integer> topicCountMap);
=======
  public <K,V> Map<String, List<KafkaStream<K,V>>> 
    createMessageStreams(Map<String, Integer> topicCountMap, Decoder<K> keyDecoder, Decoder<V> valueDecoder);
  
  public Map<String, List<KafkaStream<byte[], byte[]>>> createMessageStreams(Map<String, Integer> topicCountMap);
>>>>>>> 602acaf4

  /**
   *  Create a list of MessageAndTopicStreams containing messages of type T.
   *
   *  @param topicFilter a TopicFilter that specifies which topics to
   *                    subscribe to (encapsulates a whitelist or a blacklist).
   *  @param numStreams the number of message streams to return.
<<<<<<< HEAD
   *  @param decoder a decoder that converts from Message to T
   *  @return a list of KafkaStream. Each stream supports an
   *          iterator over its MessageAndMetadata elements.
   */
  public <T> List<KafkaStream<T>> createMessageStreamsByFilter(
      TopicFilter topicFilter, int numStreams, Decoder<T> decoder);
  public List<KafkaStream<Message>> createMessageStreamsByFilter(
      TopicFilter topicFilter, int numStreams);
  public List<KafkaStream<Message>> createMessageStreamsByFilter(
      TopicFilter topicFilter);
=======
   *  @param keyDecoder a decoder that decodes the message key
   *  @param valueDecoder a decoder that decodes the message itself
   *  @return a list of KafkaStream. Each stream supports an
   *          iterator over its MessageAndMetadata elements.
   */
  public <K,V> List<KafkaStream<K,V>> 
    createMessageStreamsByFilter(TopicFilter topicFilter, int numStreams, Decoder<K> keyDecoder, Decoder<V> valueDecoder);
  
  public List<KafkaStream<byte[], byte[]>> createMessageStreamsByFilter(TopicFilter topicFilter, int numStreams);
  
  public List<KafkaStream<byte[], byte[]>> createMessageStreamsByFilter(TopicFilter topicFilter);
>>>>>>> 602acaf4

  /**
   *  Commit the offsets of all broker partitions connected by this connector.
   */
  public void commitOffsets();

  /**
   *  Shut down the connector
   */
  public void shutdown();
}<|MERGE_RESOLUTION|>--- conflicted
+++ resolved
@@ -17,20 +17,13 @@
 
 package kafka.javaapi.consumer;
 
-<<<<<<< HEAD
-=======
 
 import kafka.consumer.KafkaStream;
 import kafka.consumer.TopicFilter;
 import kafka.serializer.Decoder;
->>>>>>> 602acaf4
 
 import java.util.List;
 import java.util.Map;
-import kafka.consumer.KafkaStream;
-import kafka.consumer.TopicFilter;
-import kafka.message.Message;
-import kafka.serializer.Decoder;
 
 public interface ConsumerConnector {
   /**
@@ -42,17 +35,10 @@
    *          The number of items in the list is #streams. Each stream supports
    *          an iterator over message/metadata pairs.
    */
-<<<<<<< HEAD
-  public <T> Map<String, List<KafkaStream<T>>> createMessageStreams(
-      Map<String, Integer> topicCountMap, Decoder<T> decoder);
-  public Map<String, List<KafkaStream<Message>>> createMessageStreams(
-      Map<String, Integer> topicCountMap);
-=======
   public <K,V> Map<String, List<KafkaStream<K,V>>> 
     createMessageStreams(Map<String, Integer> topicCountMap, Decoder<K> keyDecoder, Decoder<V> valueDecoder);
   
   public Map<String, List<KafkaStream<byte[], byte[]>>> createMessageStreams(Map<String, Integer> topicCountMap);
->>>>>>> 602acaf4
 
   /**
    *  Create a list of MessageAndTopicStreams containing messages of type T.
@@ -60,18 +46,6 @@
    *  @param topicFilter a TopicFilter that specifies which topics to
    *                    subscribe to (encapsulates a whitelist or a blacklist).
    *  @param numStreams the number of message streams to return.
-<<<<<<< HEAD
-   *  @param decoder a decoder that converts from Message to T
-   *  @return a list of KafkaStream. Each stream supports an
-   *          iterator over its MessageAndMetadata elements.
-   */
-  public <T> List<KafkaStream<T>> createMessageStreamsByFilter(
-      TopicFilter topicFilter, int numStreams, Decoder<T> decoder);
-  public List<KafkaStream<Message>> createMessageStreamsByFilter(
-      TopicFilter topicFilter, int numStreams);
-  public List<KafkaStream<Message>> createMessageStreamsByFilter(
-      TopicFilter topicFilter);
-=======
    *  @param keyDecoder a decoder that decodes the message key
    *  @param valueDecoder a decoder that decodes the message itself
    *  @return a list of KafkaStream. Each stream supports an
@@ -83,7 +57,6 @@
   public List<KafkaStream<byte[], byte[]>> createMessageStreamsByFilter(TopicFilter topicFilter, int numStreams);
   
   public List<KafkaStream<byte[], byte[]>> createMessageStreamsByFilter(TopicFilter topicFilter);
->>>>>>> 602acaf4
 
   /**
    *  Commit the offsets of all broker partitions connected by this connector.
