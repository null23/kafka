/**
 * Licensed to the Apache Software Foundation (ASF) under one or more
 * contributor license agreements.  See the NOTICE file distributed with
 * this work for additional information regarding copyright ownership.
 * The ASF licenses this file to You under the Apache License, Version 2.0
 * (the "License"); you may not use this file except in compliance with
 * the License.  You may obtain a copy of the License at
 *
 *    http://www.apache.org/licenses/LICENSE-2.0
 *
 * Unless required by applicable law or agreed to in writing, software
 * distributed under the License is distributed on an "AS IS" BASIS,
 * WITHOUT WARRANTIES OR CONDITIONS OF ANY KIND, either express or implied.
 * See the License for the specific language governing permissions and
 * limitations under the License.
 */

package kafka.utils

import java.io._
import java.net._
import java.nio._
import java.nio.channels._
import java.util.Random
import java.util.Properties
import junit.framework.AssertionFailedError
import junit.framework.Assert._
import kafka.server._
import kafka.producer._
import kafka.message._
import org.I0Itec.zkclient.ZkClient
import kafka.cluster.Broker
import collection.mutable.ListBuffer
import kafka.consumer.ConsumerConfig
import java.util.concurrent.locks.ReentrantLock
import java.util.concurrent.TimeUnit
import kafka.api._
import collection.mutable.Map
import kafka.serializer.{StringEncoder, DefaultEncoder, Encoder}
import kafka.common.TopicAndPartition


/**
 * Utility functions to help with testing
 */
object TestUtils extends Logging {
  
  val IoTmpDir = System.getProperty("java.io.tmpdir")

  val Letters = "ABCDEFGHIJKLMNOPQRSTUVWXYZabcdefghijklmnopqrstuvwxyz"
  val Digits = "0123456789"
  val LettersAndDigits = Letters + Digits

  /* A consistent random number generator to make tests repeatable */
  val seededRandom = new Random(192348092834L)
  val random = new Random()

  /**
   * Choose a number of random available ports
   */
  def choosePorts(count: Int): List[Int] = {
    val sockets =
      for(i <- 0 until count)
      yield new ServerSocket(0)
    val socketList = sockets.toList
    val ports = socketList.map(_.getLocalPort)
    socketList.map(_.close)
    ports
  }

  /**
   * Choose an available port
   */
  def choosePort(): Int = choosePorts(1).head

  /**
   * Create a temporary directory
   */
  def tempDir(): File = {
    val f = new File(IoTmpDir, "kafka-" + random.nextInt(1000000))
    f.mkdirs()
    f.deleteOnExit()
    f
  }

  /**
   * Create a temporary file
   */
  def tempFile(): File = {
    val f = File.createTempFile("kafka", ".tmp")
    f.deleteOnExit()
    f
  }

  /**
   * Create a temporary file and return an open file channel for this file
   */
  def tempChannel(): FileChannel = new RandomAccessFile(tempFile(), "rw").getChannel()

  /**
   * Create a kafka server instance with appropriate test settings
   * USING THIS IS A SIGN YOU ARE NOT WRITING A REAL UNIT TEST
   * @param config The configuration of the server
   */
  def createServer(config: KafkaConfig, time: Time = SystemTime): KafkaServer = {
    val server = new KafkaServer(config, time)
    server.startup()
    server
  }

  /**
   * Create a test config for the given node id
   */
  def createBrokerConfigs(numConfigs: Int): List[Properties] = {
    for((port, node) <- choosePorts(numConfigs).zipWithIndex)
    yield createBrokerConfig(node, port)
  }

  def getBrokerListStrFromConfigs(configs: Seq[KafkaConfig]): String = {
    configs.map(c => c.hostName + ":" + c.port).mkString(",")
  }

  /**
   * Create a test config for the given node id
   */
  def createBrokerConfig(nodeId: Int, port: Int = choosePort()): Properties = {
    val props = new Properties
    props.put("broker.id", nodeId.toString)
    props.put("host.name", "localhost")
    props.put("port", port.toString)
    props.put("log.dir", TestUtils.tempDir().getAbsolutePath)
<<<<<<< HEAD
    props.put("zk.connect", TestZKUtils.zookeeperConnect)
=======
    props.put("log.flush.interval.messages", "1")
    props.put("zookeeper.connect", TestZKUtils.zookeeperConnect)
>>>>>>> 988d4d8e
    props.put("replica.socket.timeout.ms", "1500")
    props
  }

  /**
   * Create a test config for a consumer
   */
  def createConsumerProperties(zkConnect: String, groupId: String, consumerId: String,
                               consumerTimeout: Long = -1): Properties = {
    val props = new Properties
    props.put("zookeeper.connect", zkConnect)
    props.put("group.id", groupId)
    props.put("consumer.id", consumerId)
    props.put("consumer.timeout.ms", consumerTimeout.toString)
    props.put("zookeeper.session.timeout.ms", "400")
    props.put("zookeeper.sync.time.ms", "200")
    props.put("auto.commit.interval.ms", "1000")
    props.put("rebalance.max.retries", "4")

    props
  }

  /**
   * Wrap the message in a message set
   * @param payload The bytes of the message
   */
  def singleMessageSet(payload: Array[Byte], codec: CompressionCodec = NoCompressionCodec, key: Array[Byte] = null) =
    new ByteBufferMessageSet(compressionCodec = codec, messages = new Message(payload, key))

  /**
   * Generate an array of random bytes
   * @param numBytes The size of the array
   */
  def randomBytes(numBytes: Int): Array[Byte] = {
    val bytes = new Array[Byte](numBytes)
    seededRandom.nextBytes(bytes)
    bytes
  }

  /**
   * Generate a random string of letters and digits of the given length
   * @param len The length of the string
   * @return The random string
   */
  def randomString(len: Int): String = {
    val b = new StringBuilder()
    for(i <- 0 until len)
      b.append(LettersAndDigits.charAt(seededRandom.nextInt(LettersAndDigits.length)))
    b.toString
  }

  /**
   * Check that the buffer content from buffer.position() to buffer.limit() is equal
   */
  def checkEquals(b1: ByteBuffer, b2: ByteBuffer) {
    assertEquals("Buffers should have equal length", b1.limit - b1.position, b2.limit - b2.position)
    for(i <- 0 until b1.limit - b1.position)
      assertEquals("byte " + i + " byte not equal.", b1.get(b1.position + i), b2.get(b1.position + i))
  }

  /**
   * Throw an exception if the two iterators are of differing lengths or contain
   * different messages on their Nth element
   */
  def checkEquals[T](expected: Iterator[T], actual: Iterator[T]) {
    var length = 0
    while(expected.hasNext && actual.hasNext) {
      length += 1
      assertEquals(expected.next, actual.next)
    }

    // check if the expected iterator is longer
    if (expected.hasNext) {
      var length1 = length;
      while (expected.hasNext) {
        expected.next
        length1 += 1
      }
      assertFalse("Iterators have uneven length-- first has more: "+length1 + " > " + length, true);
    }

    // check if the actual iterator was longer
    if (actual.hasNext) {
      var length2 = length;
      while (actual.hasNext) {
        actual.next
        length2 += 1
      }
      assertFalse("Iterators have uneven length-- second has more: "+length2 + " > " + length, true);
    }
  }

  /**
   *  Throw an exception if an iterable has different length than expected
   *
   */
  def checkLength[T](s1: Iterator[T], expectedLength:Int) {
    var n = 0
    while (s1.hasNext) {
      n+=1
      s1.next
    }
    assertEquals(expectedLength, n)
  }

  /**
   * Throw an exception if the two iterators are of differing lengths or contain
   * different messages on their Nth element
   */
  def checkEquals[T](s1: java.util.Iterator[T], s2: java.util.Iterator[T]) {
    while(s1.hasNext && s2.hasNext)
      assertEquals(s1.next, s2.next)
    assertFalse("Iterators have uneven length--first has more", s1.hasNext)
    assertFalse("Iterators have uneven length--second has more", s2.hasNext)
  }

  def stackedIterator[T](s: Iterator[T]*): Iterator[T] = {
    new Iterator[T] {
      var cur: Iterator[T] = null
      val topIterator = s.iterator

      def hasNext() : Boolean = {
        while (true) {
          if (cur == null) {
            if (topIterator.hasNext)
              cur = topIterator.next
            else
              return false
          }
          if (cur.hasNext)
            return true
          cur = null
        }
        // should never reach her
        throw new RuntimeException("should not reach here")
      }

      def next() : T = cur.next
    }
  }

  /**
   * Create a hexidecimal string for the given bytes
   */
  def hexString(bytes: Array[Byte]): String = hexString(ByteBuffer.wrap(bytes))

  /**
   * Create a hexidecimal string for the given bytes
   */
  def hexString(buffer: ByteBuffer): String = {
    val builder = new StringBuilder("0x")
    for(i <- 0 until buffer.limit)
      builder.append(String.format("%x", Integer.valueOf(buffer.get(buffer.position + i))))
    builder.toString
  }

  /**
   * Create a producer for the given host and port
   */
  def createProducer[K, V](brokerList: String, 
                           encoder: Encoder[V] = new DefaultEncoder(), 
                           keyEncoder: Encoder[K] = new DefaultEncoder()): Producer[K, V] = {
    val props = new Properties()
    props.put("metadata.broker.list", brokerList)
    props.put("send.buffer.bytes", "65536")
    props.put("connect.timeout.ms", "100000")
    props.put("reconnect.interval", "10000")
    props.put("serializer.class", encoder.getClass.getCanonicalName)
    props.put("key.serializer.class", keyEncoder.getClass.getCanonicalName)
    new Producer[K, V](new ProducerConfig(props))
  }

  def getProducerConfig(brokerList: String, partitioner: String = "kafka.producer.DefaultPartitioner"): Properties = {
    val props = new Properties()
    props.put("metadata.broker.list", brokerList)
    props.put("partitioner.class", partitioner)
    props.put("message.send.max.retries", "3")
    props.put("retry.backoff.ms", "1000")
    props.put("request.timeout.ms", "500")
    props.put("request.required.acks", "-1")
    props.put("serializer.class", classOf[StringEncoder].getName.toString)

    props
  }

  def getSyncProducerConfig(port: Int): Properties = {
    val props = new Properties()
    props.put("host", "localhost")
    props.put("port", port.toString)
    props.put("request.timeout.ms", "500")
    props.put("request.required.acks", "1")
    props.put("serializer.class", classOf[StringEncoder].getName.toString)
    props
  }

  def updateConsumerOffset(config : ConsumerConfig, path : String, offset : Long) = {
    val zkClient = new ZkClient(config.zkConnect, config.zkSessionTimeoutMs, config.zkConnectionTimeoutMs, ZKStringSerializer)
    ZkUtils.updatePersistentPath(zkClient, path, offset.toString)

  }

  def getMessageIterator(iter: Iterator[MessageAndOffset]): Iterator[Message] = {
    new IteratorTemplate[Message] {
      override def makeNext(): Message = {
        if (iter.hasNext)
          return iter.next.message
        else
          return allDone()
      }
    }
  }

  def createBrokersInZk(zkClient: ZkClient, ids: Seq[Int]): Seq[Broker] = {
    val brokers = ids.map(id => new Broker(id, "localhost", 6667))
    brokers.foreach(b => ZkUtils.registerBrokerInZk(zkClient, b.id, b.host, b.port, jmxPort = -1))
    brokers
  }

  def deleteBrokersInZk(zkClient: ZkClient, ids: Seq[Int]): Seq[Broker] = {
    val brokers = ids.map(id => new Broker(id, "localhost", 6667))
    brokers.foreach(b => ZkUtils.deletePath(zkClient, ZkUtils.BrokerIdsPath + "/" + b))
    brokers
  }

  def getMsgStrings(n: Int): Seq[String] = {
    val buffer = new ListBuffer[String]
    for (i <- 0 until  n)
      buffer += ("msg" + i)
    buffer
  }

  /**
   * Create a wired format request based on simple basic information
   */
  def produceRequest(topic: String, 
                     partition: Int, 
                     message: ByteBufferMessageSet, 
                     acks: Int = SyncProducerConfig.DefaultRequiredAcks,
                     timeout: Int = SyncProducerConfig.DefaultAckTimeoutMs,
                     correlationId: Int = 0,
                     clientId: String = SyncProducerConfig.DefaultClientId): ProducerRequest = {
    produceRequestWithAcks(Seq(topic), Seq(partition), message, acks, timeout, correlationId, clientId)
  }

  def produceRequestWithAcks(topics: Seq[String], 
                             partitions: Seq[Int], 
                             message: ByteBufferMessageSet, 
                             acks: Int = SyncProducerConfig.DefaultRequiredAcks, 
                             timeout: Int = SyncProducerConfig.DefaultAckTimeoutMs,
                             correlationId: Int = 0,
                             clientId: String = SyncProducerConfig.DefaultClientId): ProducerRequest = {
    val data = topics.flatMap(topic =>
      partitions.map(partition => (TopicAndPartition(topic,  partition), message))
    )
    new ProducerRequest(correlationId, clientId, acks.toShort, timeout, Map(data:_*))
  }

  def makeLeaderForPartition(zkClient: ZkClient, topic: String,
                             leaderPerPartitionMap: scala.collection.immutable.Map[Int, Int],
                             controllerEpoch: Int) {
    leaderPerPartitionMap.foreach
    {
      leaderForPartition => {
        val partition = leaderForPartition._1
        val leader = leaderForPartition._2
        try{
          val currentLeaderAndIsrOpt = ZkUtils.getLeaderAndIsrForPartition(zkClient, topic, partition)
          var newLeaderAndIsr: LeaderAndIsr = null
          if(currentLeaderAndIsrOpt == None)
            newLeaderAndIsr = new LeaderAndIsr(leader, List(leader))
          else{
            newLeaderAndIsr = currentLeaderAndIsrOpt.get
            newLeaderAndIsr.leader = leader
            newLeaderAndIsr.leaderEpoch += 1
            newLeaderAndIsr.zkVersion += 1
          }
          ZkUtils.updatePersistentPath(zkClient, ZkUtils.getTopicPartitionLeaderAndIsrPath(topic, partition),
            ZkUtils.leaderAndIsrZkData(newLeaderAndIsr, controllerEpoch))
        } catch {
          case oe => error("Error while electing leader for partition [%s,%d]".format(topic, partition), oe)
        }
      }
    }
  }

  def waitUntilLeaderIsElectedOrChanged(zkClient: ZkClient, topic: String, partition: Int, timeoutMs: Long, oldLeaderOpt: Option[Int] = None): Option[Int] = {
    val leaderLock = new ReentrantLock()
    val leaderExistsOrChanged = leaderLock.newCondition()

    if(oldLeaderOpt == None)
      info("Waiting for leader to be elected for partition [%s,%d]".format(topic, partition))
    else
      info("Waiting for leader for partition [%s,%d] to be changed from old leader %d".format(topic, partition, oldLeaderOpt.get))

    leaderLock.lock()
    try {
      zkClient.subscribeDataChanges(ZkUtils.getTopicPartitionLeaderAndIsrPath(topic, partition), new LeaderExistsOrChangedListener(topic, partition, leaderLock, leaderExistsOrChanged, oldLeaderOpt, zkClient))
      leaderExistsOrChanged.await(timeoutMs, TimeUnit.MILLISECONDS)
      // check if leader is elected
      val leader = ZkUtils.getLeaderForPartition(zkClient, topic, partition)
      leader match {
        case Some(l) =>
          if(oldLeaderOpt == None)
            info("Leader %d is elected for partition [%s,%d]".format(l, topic, partition))
          else
            info("Leader for partition [%s,%d] is changed from %d to %d".format(topic, partition, oldLeaderOpt.get, l))
        case None => error("Timing out after %d ms since leader is not elected for partition [%s,%d]"
                                   .format(timeoutMs, topic, partition))
      }
      leader
    } finally {
      leaderLock.unlock()
    }
  }
  
  /**
   * Execute the given block. If it throws an assert error, retry. Repeat
   * until no error is thrown or the time limit ellapses
   */
  def retry(maxWaitMs: Long)(block: => Unit) {
    var wait = 1L
    val startTime = System.currentTimeMillis()
    while(true) {
      try {
        block
        return
      } catch {
        case e: AssertionFailedError =>
          val ellapsed = System.currentTimeMillis - startTime 
          if(ellapsed > maxWaitMs) {
            throw e
          } else {
            info("Attempt failed, sleeping for " + wait + ", and then retrying.")
            Thread.sleep(wait)
            wait += math.min(wait, 1000)
          }
      }
    }
  }

  /**
   * Wait until the given condition is true or the given wait time ellapses
   */
  def waitUntilTrue(condition: () => Boolean, waitTime: Long): Boolean = {
    val startTime = System.currentTimeMillis()
    while (true) {
      if (condition())
        return true
      if (System.currentTimeMillis() > startTime + waitTime)
        return false
      Thread.sleep(waitTime.min(100L))
    }
    // should never hit here
    throw new RuntimeException("unexpected error")
  }

  def isLeaderLocalOnBroker(topic: String, partitionId: Int, server: KafkaServer): Boolean = {
    val partitionOpt = server.replicaManager.getPartition(topic, partitionId)
    partitionOpt match {
      case None => false
      case Some(partition) =>
        val replicaOpt = partition.leaderReplicaIfLocal
        replicaOpt match {
          case None => false
          case Some(_) => true
        }
    }
  }

  def createRequestByteBuffer(request: RequestOrResponse): ByteBuffer = {
    val byteBuffer = ByteBuffer.allocate(request.sizeInBytes + 2)
    byteBuffer.putShort(request.requestId.get)
    request.writeTo(byteBuffer)
    byteBuffer.rewind()
    byteBuffer
  }
  
}

object TestZKUtils {
  val zookeeperConnect = "127.0.0.1:" + TestUtils.choosePort()
}

class IntEncoder(props: VerifiableProperties = null) extends Encoder[Int] {
  override def toBytes(n: Int) = n.toString.getBytes
}

class StaticPartitioner(props: VerifiableProperties = null) extends Partitioner[String] {
  def partition(data: String, numPartitions: Int): Int = {
    (data.length % numPartitions)
  }
}

class HashPartitioner(props: VerifiableProperties = null) extends Partitioner[String] {
  def partition(data: String, numPartitions: Int): Int = {
    (data.hashCode % numPartitions)
  }
}

class FixedValuePartitioner(props: VerifiableProperties = null) extends Partitioner[Int] {
  def partition(data: Int, numPartitions: Int): Int = data
}<|MERGE_RESOLUTION|>--- conflicted
+++ resolved
@@ -129,12 +129,7 @@
     props.put("host.name", "localhost")
     props.put("port", port.toString)
     props.put("log.dir", TestUtils.tempDir().getAbsolutePath)
-<<<<<<< HEAD
-    props.put("zk.connect", TestZKUtils.zookeeperConnect)
-=======
-    props.put("log.flush.interval.messages", "1")
     props.put("zookeeper.connect", TestZKUtils.zookeeperConnect)
->>>>>>> 988d4d8e
     props.put("replica.socket.timeout.ms", "1500")
     props
   }
